--- conflicted
+++ resolved
@@ -305,14 +305,8 @@
 }
 
 async fn send_json_response(socket: &mut TcpStream, json: &Value) -> Result<(), String> {
-<<<<<<< HEAD
-    info!("Sending response to TCP client: {}", json);
-    match socket.write_all(json.to_string().as_bytes()).await {
-        Ok(_) => {
-            Ok(())
-=======
     let json_string = json.to_string();
-    let response = format!("{}\n", json_string);
+    let response = format!("{}", json_string);
     
     match socket.write_all(response.as_bytes()).await {
         Ok(_) => {
@@ -325,7 +319,6 @@
                 }
                 Err(e) => Err(format!("Error flushing response: {}", e))
             }
->>>>>>> f5cfdff4
         },
         Err(e) => Err(format!("Error sending response: {}", e)),
     }
